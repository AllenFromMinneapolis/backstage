--- conflicted
+++ resolved
@@ -109,18 +109,6 @@
 
     const entity: Entity = await catalogRes.json();
 
-<<<<<<< HEAD
-    const docsBuilder = new DocsBuilder({
-      preparers,
-      generators,
-      publisher,
-      dockerClient,
-      logger,
-    });
-
-    if (!(await docsBuilder.docsUpToDate(entity))) {
-      await docsBuilder.build(entity);
-=======
     let publisherType = '';
     try {
       publisherType = config.getString('techdocs.publisher.type');
@@ -142,11 +130,10 @@
         publisher,
         dockerClient,
         logger,
-        entity,
       });
       if (publisherType === 'local') {
-        if (!(await docsBuilder.docsUpToDate())) {
-          await docsBuilder.build();
+        if (!(await docsBuilder.docsUpToDate(entity))) {
+          await docsBuilder.build(entity);
         }
       } else if (publisherType === 'googleGcs') {
         // This block should be valid for all external storage implementations. So no need to duplicate in future,
@@ -155,7 +142,7 @@
           logger.info(
             'No pre-generated documentation files found for the entity in the storage. Building docs...',
           );
-          await docsBuilder.build();
+          await docsBuilder.build(entity);
           // With a maximum of ~5 seconds wait, check if the files got published and if docs will be fetched
           // on the user's page. If not, respond with a message asking them to check back later.
           // The delay here is to make sure GCS registers newly uploaded files which is usually <1 second
@@ -188,7 +175,6 @@
           // Without this, docs will not be re-built once they have been generated.
         }
       }
->>>>>>> 7e91846b
     }
 
     res.redirect(`${storageUrl}${req.path.replace('/docs', '')}`);
